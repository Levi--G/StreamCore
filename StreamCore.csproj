﻿<?xml version="1.0" encoding="utf-8"?>
<Project ToolsVersion="15.0" xmlns="http://schemas.microsoft.com/developer/msbuild/2003">
  <Import Project="$(MSBuildExtensionsPath)\$(MSBuildToolsVersion)\Microsoft.Common.props" Condition="Exists('$(MSBuildExtensionsPath)\$(MSBuildToolsVersion)\Microsoft.Common.props')" />
  <PropertyGroup>
    <Configuration Condition=" '$(Configuration)' == '' ">Debug</Configuration>
    <Platform Condition=" '$(Platform)' == '' ">AnyCPU</Platform>
    <ProjectGuid>{9C2D1AEF-CCB9-4BDE-B294-9D06D24AE4DB}</ProjectGuid>
    <OutputType>Library</OutputType>
    <AppDesignerFolder>Properties</AppDesignerFolder>
    <RootNamespace>StreamCore</RootNamespace>
    <AssemblyName>StreamCore</AssemblyName>
    <TargetFrameworkVersion>v4.6.1</TargetFrameworkVersion>
    <FileAlignment>512</FileAlignment>
    <TargetFrameworkProfile />
  </PropertyGroup>
  <PropertyGroup Condition=" '$(Configuration)|$(Platform)' == 'Debug|AnyCPU' ">
    <DebugSymbols>true</DebugSymbols>
    <DebugType>full</DebugType>
    <Optimize>false</Optimize>
    <OutputPath>bin\Debug\</OutputPath>
    <DefineConstants>DEBUG;TRACE</DefineConstants>
    <ErrorReport>prompt</ErrorReport>
    <WarningLevel>4</WarningLevel>
    <Prefer32Bit>false</Prefer32Bit>
    <DocumentationFile>bin\Debug\StreamCore.xml</DocumentationFile>
  </PropertyGroup>
  <PropertyGroup Condition=" '$(Configuration)|$(Platform)' == 'Release|AnyCPU' ">
    <DebugType>pdbonly</DebugType>
    <Optimize>true</Optimize>
    <OutputPath>bin\Release\</OutputPath>
    <DefineConstants>TRACE</DefineConstants>
    <ErrorReport>prompt</ErrorReport>
    <WarningLevel>4</WarningLevel>
    <Prefer32Bit>false</Prefer32Bit>
    <DocumentationFile>bin\Release\StreamCore.xml</DocumentationFile>
  </PropertyGroup>
  <ItemGroup>
    <Reference Include="IllusionInjector">
      <HintPath>..\..\..\..\..\..\Program Files (x86)\Steam\steamapps\common\Beat Saber\Beat Saber_Data\Managed\IllusionInjector.dll</HintPath>
    </Reference>
    <Reference Include="IllusionPlugin">
      <HintPath>C:\Program Files (x86)\Steam\steamapps\common\Beat Saber\Beat Saber_Data\Managed\IllusionPlugin.dll</HintPath>
    </Reference>
    <Reference Include="System" />
    <Reference Include="System.Core" />
    <Reference Include="System.Drawing" />
    <Reference Include="System.IO.Compression" />
    <Reference Include="System.IO.Compression.FileSystem" />
    <Reference Include="System.Net" />
    <Reference Include="System.Net.Http" />
    <Reference Include="System.Xml.Linq" />
    <Reference Include="System.Data.DataSetExtensions" />
    <Reference Include="System.Data" />
    <Reference Include="System.Xml" />
    <Reference Include="UnityEngine">
      <HintPath>C:\Program Files (x86)\Steam\steamapps\common\Beat Saber\Beat Saber_Data\Managed\UnityEngine.dll</HintPath>
    </Reference>
    <Reference Include="UnityEngine.CoreModule">
      <HintPath>C:\Program Files (x86)\Steam\steamapps\common\Beat Saber\Beat Saber_Data\Managed\UnityEngine.CoreModule.dll</HintPath>
    </Reference>
    <Reference Include="UnityEngine.ImageConversionModule">
      <HintPath>..\..\..\..\..\..\Program Files (x86)\Steam\steamapps\common\Beat Saber\Beat Saber_Data\Managed\UnityEngine.ImageConversionModule.dll</HintPath>
    </Reference>
    <Reference Include="UnityEngine.IMGUIModule">
      <HintPath>..\..\..\..\..\..\Program Files (x86)\Steam\steamapps\common\Beat Saber\Beat Saber_Data\Managed\UnityEngine.IMGUIModule.dll</HintPath>
    </Reference>
    <Reference Include="UnityEngine.UI">
      <HintPath>C:\Program Files (x86)\Steam\steamapps\common\Beat Saber\Beat Saber_Data\Managed\UnityEngine.UI.dll</HintPath>
    </Reference>
    <Reference Include="UnityEngine.UIElementsModule">
      <HintPath>C:\Program Files (x86)\Steam\steamapps\common\Beat Saber\Beat Saber_Data\Managed\UnityEngine.UIElementsModule.dll</HintPath>
    </Reference>
    <Reference Include="UnityEngine.UIModule">
      <HintPath>C:\Program Files (x86)\Steam\steamapps\common\Beat Saber\Beat Saber_Data\Managed\UnityEngine.UIModule.dll</HintPath>
    </Reference>
    <Reference Include="UnityEngine.UnityWebRequestAssetBundleModule">
      <HintPath>..\..\..\..\..\..\Program Files (x86)\Steam\steamapps\common\Beat Saber\Beat Saber_Data\Managed\UnityEngine.UnityWebRequestAssetBundleModule.dll</HintPath>
    </Reference>
    <Reference Include="UnityEngine.UnityWebRequestAudioModule">
      <HintPath>..\..\..\..\..\..\Program Files (x86)\Steam\steamapps\common\Beat Saber\Beat Saber_Data\Managed\UnityEngine.UnityWebRequestAudioModule.dll</HintPath>
    </Reference>
    <Reference Include="UnityEngine.UnityWebRequestModule">
      <HintPath>..\..\..\..\..\..\Program Files (x86)\Steam\steamapps\common\Beat Saber\Beat Saber_Data\Managed\UnityEngine.UnityWebRequestModule.dll</HintPath>
    </Reference>
    <Reference Include="UnityEngine.UnityWebRequestTextureModule">
      <HintPath>..\..\..\..\..\..\Program Files (x86)\Steam\steamapps\common\Beat Saber\Beat Saber_Data\Managed\UnityEngine.UnityWebRequestTextureModule.dll</HintPath>
    </Reference>
    <Reference Include="UnityEngine.UnityWebRequestWWWModule">
      <HintPath>..\..\..\..\..\..\Program Files (x86)\Steam\steamapps\common\Beat Saber\Beat Saber_Data\Managed\UnityEngine.UnityWebRequestWWWModule.dll</HintPath>
    </Reference>
    <Reference Include="UnityEngine.VRModule">
      <HintPath>C:\Program Files (x86)\Steam\steamapps\common\Beat Saber\Beat Saber_Data\Managed\UnityEngine.VRModule.dll</HintPath>
    </Reference>
  </ItemGroup>
  <ItemGroup>
    <None Include="CHANGELOG.md" />
    <Compile Include="Chat\ChatIntegration.cs" />
    <Compile Include="Chat\GenericChatMessage.cs" />
<<<<<<< HEAD
    <Compile Include="Chat\GenericMessageHandler.cs" />
=======
    <Compile Include="Chat\GlobalMessageHandler.cs" />
    <Compile Include="Chat\Twitch\TwitchMessage.cs" />
    <Compile Include="Chat\Twitch\TwitchMessageHandler.cs" />
>>>>>>> a886c64e
    <Compile Include="Chat\Twitch\TwitchRoom.cs" />
    <Compile Include="Chat\Twitch\TwitchChannel.cs" />
    <Compile Include="Chat\Twitch\TwitchUser.cs" />
    <Compile Include="Chat\Twitch\TwitchWebSocketClient.cs" />
    <Compile Include="Chat\websocket-sharp\ByteOrder.cs" />
    <Compile Include="Chat\websocket-sharp\CloseEventArgs.cs" />
    <Compile Include="Chat\websocket-sharp\CloseStatusCode.cs" />
    <Compile Include="Chat\websocket-sharp\CompressionMethod.cs" />
    <Compile Include="Chat\websocket-sharp\ErrorEventArgs.cs" />
    <Compile Include="Chat\websocket-sharp\Ext.cs" />
    <Compile Include="Chat\websocket-sharp\Fin.cs" />
    <Compile Include="Chat\websocket-sharp\HttpBase.cs" />
    <Compile Include="Chat\websocket-sharp\HttpRequest.cs" />
    <Compile Include="Chat\websocket-sharp\HttpResponse.cs" />
    <Compile Include="Chat\websocket-sharp\LogData.cs" />
    <Compile Include="Chat\websocket-sharp\Logger.cs" />
    <Compile Include="Chat\websocket-sharp\LogLevel.cs" />
    <Compile Include="Chat\websocket-sharp\Mask.cs" />
    <Compile Include="Chat\websocket-sharp\MessageEventArgs.cs" />
    <Compile Include="Chat\websocket-sharp\Net\AuthenticationBase.cs" />
    <Compile Include="Chat\websocket-sharp\Net\AuthenticationChallenge.cs" />
    <Compile Include="Chat\websocket-sharp\Net\AuthenticationResponse.cs" />
    <Compile Include="Chat\websocket-sharp\Net\AuthenticationSchemes.cs" />
    <Compile Include="Chat\websocket-sharp\Net\Chunk.cs" />
    <Compile Include="Chat\websocket-sharp\Net\ChunkedRequestStream.cs" />
    <Compile Include="Chat\websocket-sharp\Net\ChunkStream.cs" />
    <Compile Include="Chat\websocket-sharp\Net\ClientSslConfiguration.cs" />
    <Compile Include="Chat\websocket-sharp\Net\Cookie.cs" />
    <Compile Include="Chat\websocket-sharp\Net\CookieCollection.cs" />
    <Compile Include="Chat\websocket-sharp\Net\CookieException.cs" />
    <Compile Include="Chat\websocket-sharp\Net\EndPointListener.cs" />
    <Compile Include="Chat\websocket-sharp\Net\EndPointManager.cs" />
    <Compile Include="Chat\websocket-sharp\Net\HttpBasicIdentity.cs" />
    <Compile Include="Chat\websocket-sharp\Net\HttpConnection.cs" />
    <Compile Include="Chat\websocket-sharp\Net\HttpDigestIdentity.cs" />
    <Compile Include="Chat\websocket-sharp\Net\HttpHeaderInfo.cs" />
    <Compile Include="Chat\websocket-sharp\Net\HttpHeaderType.cs" />
    <Compile Include="Chat\websocket-sharp\Net\HttpListener.cs" />
    <Compile Include="Chat\websocket-sharp\Net\HttpListenerAsyncResult.cs" />
    <Compile Include="Chat\websocket-sharp\Net\HttpListenerContext.cs" />
    <Compile Include="Chat\websocket-sharp\Net\HttpListenerException.cs" />
    <Compile Include="Chat\websocket-sharp\Net\HttpListenerPrefix.cs" />
    <Compile Include="Chat\websocket-sharp\Net\HttpListenerPrefixCollection.cs" />
    <Compile Include="Chat\websocket-sharp\Net\HttpListenerRequest.cs" />
    <Compile Include="Chat\websocket-sharp\Net\HttpListenerResponse.cs" />
    <Compile Include="Chat\websocket-sharp\Net\HttpRequestHeader.cs" />
    <Compile Include="Chat\websocket-sharp\Net\HttpResponseHeader.cs" />
    <Compile Include="Chat\websocket-sharp\Net\HttpStatusCode.cs" />
    <Compile Include="Chat\websocket-sharp\Net\HttpStreamAsyncResult.cs" />
    <Compile Include="Chat\websocket-sharp\Net\HttpUtility.cs" />
    <Compile Include="Chat\websocket-sharp\Net\HttpVersion.cs" />
    <Compile Include="Chat\websocket-sharp\Net\InputChunkState.cs" />
    <Compile Include="Chat\websocket-sharp\Net\InputState.cs" />
    <Compile Include="Chat\websocket-sharp\Net\LineState.cs" />
    <Compile Include="Chat\websocket-sharp\Net\NetworkCredential.cs" />
    <Compile Include="Chat\websocket-sharp\Net\QueryStringCollection.cs" />
    <Compile Include="Chat\websocket-sharp\Net\ReadBufferState.cs" />
    <Compile Include="Chat\websocket-sharp\Net\RequestStream.cs" />
    <Compile Include="Chat\websocket-sharp\Net\ResponseStream.cs" />
    <Compile Include="Chat\websocket-sharp\Net\ServerSslConfiguration.cs" />
    <Compile Include="Chat\websocket-sharp\Net\WebHeaderCollection.cs" />
    <Compile Include="Chat\websocket-sharp\Net\WebSockets\HttpListenerWebSocketContext.cs" />
    <Compile Include="Chat\websocket-sharp\Net\WebSockets\TcpListenerWebSocketContext.cs" />
    <Compile Include="Chat\websocket-sharp\Net\WebSockets\WebSocketContext.cs" />
    <Compile Include="Chat\websocket-sharp\Opcode.cs" />
    <Compile Include="Chat\websocket-sharp\PayloadData.cs" />
    <Compile Include="Chat\websocket-sharp\Rsv.cs" />
    <Compile Include="Chat\websocket-sharp\Server\HttpRequestEventArgs.cs" />
    <Compile Include="Chat\websocket-sharp\Server\HttpServer.cs" />
    <Compile Include="Chat\websocket-sharp\Server\IWebSocketSession.cs" />
    <Compile Include="Chat\websocket-sharp\Server\ServerState.cs" />
    <Compile Include="Chat\websocket-sharp\Server\WebSocketBehavior.cs" />
    <Compile Include="Chat\websocket-sharp\Server\WebSocketServer.cs" />
    <Compile Include="Chat\websocket-sharp\Server\WebSocketServiceHost.cs" />
    <Compile Include="Chat\websocket-sharp\Server\WebSocketServiceHost`1.cs" />
    <Compile Include="Chat\websocket-sharp\Server\WebSocketServiceManager.cs" />
    <Compile Include="Chat\websocket-sharp\Server\WebSocketSessionManager.cs" />
    <Compile Include="Chat\websocket-sharp\WebSocket.cs" />
    <Compile Include="Chat\websocket-sharp\WebSocketException.cs" />
    <Compile Include="Chat\websocket-sharp\WebSocketFrame.cs" />
    <Compile Include="Chat\websocket-sharp\WebSocketState.cs" />
    <Compile Include="Chat\YouTube\YouTubeLiveBroadcast.cs" />
    <Compile Include="Chat\YouTube\YouTubeLiveChat.cs" />
    <Compile Include="Chat\YouTube\YouTubeConnection.cs" />
<<<<<<< HEAD
    <Compile Include="Chat\YouTube\YouTubeMessageHandlers.cs" />
=======
    <Compile Include="Chat\YouTube\YouTubeMessageHandler.cs" />
>>>>>>> a886c64e
    <Compile Include="Chat\YouTube\YouTubeOAuthToken.cs" />
    <Compile Include="Chat\YouTube\YouTubeData.cs" />
    <Compile Include="Config\ObjectSerializer.cs" />
    <Compile Include="Config\TwitchLoginConfig.cs" />
    <Compile Include="Globals.cs" />
    <Compile Include="Plugin.cs" />
    <Compile Include="Properties\AssemblyInfo.cs" />
    <Compile Include="Chat\Twitch\TwitchAPI.cs" />
    <Compile Include="Chat\YouTube\YouTubeCallbackListener.cs" />
    <Compile Include="Utilities\ObjectPool.cs" />
    <Compile Include="Utilities\ReflectionUtil.cs" />
    <Compile Include="Utilities\SharedMonoBehaviour.cs" />
    <Compile Include="Utilities\SimpleJSON.cs" />
    <Compile Include="Utilities\TaskHelper.cs" />
    <Compile Include="Utilities\Utilities.cs" />
  </ItemGroup>
  <Import Project="$(MSBuildToolsPath)\Microsoft.CSharp.targets" />
  <PropertyGroup>
    <PreBuildEvent>"$(ProjectDir)..\PluginVersionSetter.exe" "$(ProjectDir)Properties\AssemblyInfo.cs" "$(ProjectDir)Plugin.cs"</PreBuildEvent>
  </PropertyGroup>
  <PropertyGroup>
    <PostBuildEvent>copy /Y "$(TargetDir)$(TargetFileName)" "C:\Program Files (x86)\Steam\steamapps\common\Beat Saber\Plugins"
copy /Y "$(TargetDir)$(TargetName).xml" "C:\Program Files (x86)\Steam\steamapps\common\Beat Saber\Plugins"</PostBuildEvent>
  </PropertyGroup>
</Project><|MERGE_RESOLUTION|>--- conflicted
+++ resolved
@@ -96,13 +96,7 @@
     <None Include="CHANGELOG.md" />
     <Compile Include="Chat\ChatIntegration.cs" />
     <Compile Include="Chat\GenericChatMessage.cs" />
-<<<<<<< HEAD
     <Compile Include="Chat\GenericMessageHandler.cs" />
-=======
-    <Compile Include="Chat\GlobalMessageHandler.cs" />
-    <Compile Include="Chat\Twitch\TwitchMessage.cs" />
-    <Compile Include="Chat\Twitch\TwitchMessageHandler.cs" />
->>>>>>> a886c64e
     <Compile Include="Chat\Twitch\TwitchRoom.cs" />
     <Compile Include="Chat\Twitch\TwitchChannel.cs" />
     <Compile Include="Chat\Twitch\TwitchUser.cs" />
@@ -187,11 +181,7 @@
     <Compile Include="Chat\YouTube\YouTubeLiveBroadcast.cs" />
     <Compile Include="Chat\YouTube\YouTubeLiveChat.cs" />
     <Compile Include="Chat\YouTube\YouTubeConnection.cs" />
-<<<<<<< HEAD
     <Compile Include="Chat\YouTube\YouTubeMessageHandlers.cs" />
-=======
-    <Compile Include="Chat\YouTube\YouTubeMessageHandler.cs" />
->>>>>>> a886c64e
     <Compile Include="Chat\YouTube\YouTubeOAuthToken.cs" />
     <Compile Include="Chat\YouTube\YouTubeData.cs" />
     <Compile Include="Config\ObjectSerializer.cs" />
