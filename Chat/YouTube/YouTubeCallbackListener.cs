﻿using System;
using System.Collections.Generic;
using System.IO;
using System.Linq;
using System.Net;
using System.Text;
using System.Threading;
using System.Threading.Tasks;
using WebSocketSharp;
using WebSocketSharp.Server;

namespace StreamCore.YouTube
{
    internal class YouTubeCallbackListener
    {
        internal static int port = 64209;
        private static HttpServer _server;

        internal static void RunServer()
        {
            // Stop the server if it's already running
            if (_server != null && _server.IsListening)
                StopServer();

            Random rand = new Random();
            while (true)
            {
                try
                {
                    // Randomly select a port and try to start the server on it
                    port = rand.Next(49215, 65535);
                    _server = new HttpServer(port);

                    // Try to start the server on the randomly selected port
                    _server.Start();

                    // If an exception wasn't thrown, we're good
                    break;

                }
                catch { }
                Thread.Sleep(0);
            }

            // Setup our OnGet callback
            _server.OnGet += (s, e) => {
                HttpServer_OnGet(e);
            };

            Plugin.Log("Starting HTTP server on port " + port);
        }

        internal static void StopServer()
        {
            if (_server != null)
            {
                Plugin.Log("Stopping HTTP server");
                if (_server.IsListening)
                    _server.Stop();
            }
        }

        private static void HttpServer_OnGet(HttpRequestEventArgs e)
        {
            var request = e.Request;
            var response = e.Response;
            byte[] data = null;

<<<<<<< HEAD
            switch (request.Url.LocalPath)
=======
            switch(request.Url.LocalPath)
>>>>>>> a886c64e
            {
                case "/callback":
                    // If we successfully exchange our code for an auth token, request a listing of live broadcast info
                    if (YouTubeOAuthToken.Exchange(request.QueryString["code"]))
                    {
                        response.StatusCode = 307;
                        response.Redirect($"http://localhost:{port}/success");

                        // Start the YouTubeConnection
                        YouTubeConnection.Start();
                    }
                    else
                    {
                        response.StatusCode = 401;
                        response.Redirect($"http://localhost:{port}/failure");
                    }

                    // Close the response then stop the server
                    response.Close();
                    break;
                case "/success":
                    data = Encoding.UTF8.GetBytes("Success linking YouTube account! You may now close this page and return to the game.");
                    response.WriteContent(data);
                    response.StatusCode = 200;
                    response.Close();
                    StopServer();
                    break;
                case "/failure":
                    data = Encoding.UTF8.GetBytes("Failed to link YouTube account.");
                    response.WriteContent(data);
                    response.StatusCode = 200;
                    response.Close();
                    StopServer();
                    break;
                default:
                    response.StatusCode = 404;
                    StopServer();
                    break;
            }
        }
    }
}<|MERGE_RESOLUTION|>--- conflicted
+++ resolved
@@ -66,11 +66,7 @@
             var response = e.Response;
             byte[] data = null;
 
-<<<<<<< HEAD
-            switch (request.Url.LocalPath)
-=======
             switch(request.Url.LocalPath)
->>>>>>> a886c64e
             {
                 case "/callback":
                     // If we successfully exchange our code for an auth token, request a listing of live broadcast info
